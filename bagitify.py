#!/usr/bin/env python3

import argparse
import bagit
import datetime
import json
import os
import pathlib
import re
import requests


dt_format = "%Y-%m-%dT%H:%M:%SZ"


def get_start_end(erddap_url):
    start_end_url = f'{erddap_url}.csv0?time&orderByMinMax(%22time%22)'
    r = requests.get(start_end_url, allow_redirects=True)
    processed = [parse_datetime(dt_str) for dt_str in r.content.decode(
        "utf-8").strip().split("\n")]
    start = processed[0]
    end = processed[1]
    return (start, end)


def round_to_last_month(start_datetime):
    month_start = datetime.datetime(
        day=1, month=start_datetime.month, year=start_datetime.year)
    return month_start


def round_to_next_month(end_datetime):
    if end_datetime.month < 12:
        next_month_start = datetime.datetime(
            day=1, month=end_datetime.month + 1, year=end_datetime.year)
    else:
        next_month_start = datetime.datetime(
            day=1, month=1, year=end_datetime.year + 1)
    return next_month_start


def format_datetime(datetime):
    return datetime.strftime(dt_format)


def parse_datetime(dt_str):
    return datetime.datetime.strptime(dt_str, dt_format)


def get_month_netcdf(erddap_url, start_datetime, bag_directory, verbose=True):
    end_datetime = round_to_next_month(start_datetime)

    month_nc_url = (
        f"{erddap_url}.ncCFMA?&time>="
        + format_datetime(start_datetime)
        + "&time<"
        + format_datetime(end_datetime)
    )
    nc_filename = gen_nc_filename(erddap_url, start_datetime)
    nc_path = os.path.join(bag_directory, nc_filename)
    if verbose:
        print(
            f'Downloading nc for {format_datetime(start_datetime)} - {format_datetime(end_datetime)} to {nc_path} ...')
    r = requests.get(month_nc_url, allow_redirects=True)
<<<<<<< HEAD
    r.raise_for_status()
=======
    #TODO: check for errors (no data may exist in ERDDAP for the requested date range, handle gracefully)
>>>>>>> d21965e0
    with open(nc_path, "wb") as fp:
        fp.write(r.content)
    if verbose:
        print("Done.")


def get_range_netcdf(erddap_url, start_datetime, end_datetime, bag_directory, verbose=True):
    current_start = start_datetime
    current_end = round_to_next_month(current_start)
    while current_end <= end_datetime:
        get_month_netcdf(erddap_url, current_start,
                         bag_directory, verbose=verbose)
        current_start = current_end
        current_end = round_to_next_month(current_end)


def gen_nc_filename(erddap_url, start_datetime):
    name_parts = [get_erddap_dataset_name_from_url(erddap_url)]
    name_parts.append(start_datetime.strftime("%Y-%m") + ".nc")
    name = "_".join(name_parts)
    return name


def get_erddap_dataset_name_from_url(erddap_url):
    return erddap_url.split("/")[-1]


def get_metadata(erddap_url):
    metadata_url = erddap_url.replace("/tabledap/", "/info/") + "/index.json"
    r = requests.get(metadata_url, allow_redirects=True)
    metadata = json.loads(r.content.decode("utf-8"))
    return metadata


def parse_erddap_metadata(erdapp_metadata):
    rows = erdapp_metadata["table"]["rows"]
    nested = {}
    for row in rows:
        row_type = row[0]
        var_name = row[1]
        att_name = row[2]
        data_type = row[3]
        data_value = row[4]

        if not row_type in nested:
            nested[row_type] = {}

        if not var_name in nested[row_type]:
            nested[row_type][var_name] = {}

        nested[row_type][var_name][att_name] = {
            "data_type": data_type, "data_value": data_value}
    return nested


def prep_bagit_metadata(erddap_url, config_metadata):
    erddap_metadat = parse_erddap_metadata(get_metadata(erddap_url))
    bagit_metadata = config_metadata
    bagit_metadata["External-Description"] = f'Sensor data from station {"".join(erddap_url.split("/")[-1].split(".")[0:-1])}'
    title = erddap_metadat["attribute"]["NC_GLOBAL"]["title"]["data_value"]
    bagit_metadata["External-Identifier"] = title

    return bagit_metadata


def gen_archive(bag_directory, bagit_metadata):
    bag = bagit.make_bag(
        bag_directory, bag_info=bagit_metadata, checksums=["sha256"])

    bag.save(manifests=True)
    # should determine if this is needed here.


def config_metadata_from_env():
    config_items = ["Bag-Group-Identifier", "Contact-Email", "Contact-Name",
                    "Contact-Phone", "Organization-address", "Source-Organization"]

    config_metadata = {}
    env_keys = list(dict(os.environ).keys())

    for item in config_items:
        var_name = "BAGIT_" + item.upper().replace("-", "_")
        r = re.compile(f'^{var_name}')
        
        vars_from_env = list(filter(r.match, env_keys))
        if len(vars_from_env) < 1:
            print(f'Warning: {var_name} not set! Defaulting to empty string.')
            from_env = ""
            # If we want to exit instead, or perform more validation, change this.
        elif len(vars_from_env) == 1:
            from_env = os.environ.get(vars_from_env[0])
        else:
            from_env = [os.environ.get(v) for v in vars_from_env]

        config_metadata[item] = from_env

    return config_metadata


def main():
    parser = argparse.ArgumentParser()
    parser.add_argument("ERDDAP_url", help="ERDDAP tabledap url to archive")
    parser.add_argument("-d", "--directory",
                        help="bag directory to use for archiving")
    parser.add_argument("-s", "--start", help="start timestamp")
    parser.add_argument("-e", "--end", help="end timestamp")

    args = parser.parse_args()

    erddap_url = args.ERDDAP_url.lower()
    #remove .html suffix if pre
    if erddap_url.endswith(".html"):
        erddap_url = erddap_url.removesuffix(".html")

    
    start_datetime, end_datetime = get_start_end(erddap_url)

    if not args.start is None:
        parsed_start_datetime = parse_datetime(args.start)
        start_datetime = parsed_start_datetime if parsed_start_datetime >= start_datetime else start_datetime
    if not args.end is None:
        parsed_end_datetime = parse_datetime(args.end)
        end_datetime = parsed_end_datetime if parsed_end_datetime <= end_datetime else end_datetime


    if args.directory is None:
        bag_directory = os.path.join(os.getcwd(), "bagit_archives",
            get_erddap_dataset_name_from_url(erddap_url))
    else:
        bag_directory = args.directory

    pathlib.Path(bag_directory).mkdir(parents=True, exist_ok=True)

    get_range_netcdf(erddap_url, start_datetime, end_datetime, bag_directory)

    config_metadata = config_metadata_from_env()
    bagit_metadata = prep_bagit_metadata(erddap_url, config_metadata)
    gen_archive(bag_directory, bagit_metadata)


if __name__ == "__main__":
    main()<|MERGE_RESOLUTION|>--- conflicted
+++ resolved
@@ -62,11 +62,7 @@
         print(
             f'Downloading nc for {format_datetime(start_datetime)} - {format_datetime(end_datetime)} to {nc_path} ...')
     r = requests.get(month_nc_url, allow_redirects=True)
-<<<<<<< HEAD
     r.raise_for_status()
-=======
-    #TODO: check for errors (no data may exist in ERDDAP for the requested date range, handle gracefully)
->>>>>>> d21965e0
     with open(nc_path, "wb") as fp:
         fp.write(r.content)
     if verbose:
